/*
 * Copyright (c) 2012, Willow Garage, Inc.
 * All rights reserved.
 *
 * Redistribution and use in source and binary forms, with or without
 * modification, are permitted provided that the following conditions are met:
 *
 *     * Redistributions of source code must retain the above copyright
 *       notice, this list of conditions and the following disclaimer.
 *     * Redistributions in binary form must reproduce the above copyright
 *       notice, this list of conditions and the following disclaimer in the
 *       documentation and/or other materials provided with the distribution.
 *     * Neither the name of the Willow Garage, Inc. nor the names of its
 *       contributors may be used to endorse or promote products derived from
 *       this software without specific prior written permission.
 *
 * THIS SOFTWARE IS PROVIDED BY THE COPYRIGHT HOLDERS AND CONTRIBUTORS "AS IS"
 * AND ANY EXPRESS OR IMPLIED WARRANTIES, INCLUDING, BUT NOT LIMITED TO, THE
 * IMPLIED WARRANTIES OF MERCHANTABILITY AND FITNESS FOR A PARTICULAR PURPOSE
 * ARE DISCLAIMED. IN NO EVENT SHALL THE COPYRIGHT OWNER OR CONTRIBUTORS BE
 * LIABLE FOR ANY DIRECT, INDIRECT, INCIDENTAL, SPECIAL, EXEMPLARY, OR
 * CONSEQUENTIAL DAMAGES (INCLUDING, BUT NOT LIMITED TO, PROCUREMENT OF
 * SUBSTITUTE GOODS OR SERVICES; LOSS OF USE, DATA, OR PROFITS; OR BUSINESS
 * INTERRUPTION) HOWEVER CAUSED AND ON ANY THEORY OF LIABILITY, WHETHER IN
 * CONTRACT, STRICT LIABILITY, OR TORT (INCLUDING NEGLIGENCE OR OTHERWISE)
 * ARISING IN ANY WAY OUT OF THE USE OF THIS SOFTWARE, EVEN IF ADVISED OF THE
 * POSSIBILITY OF SUCH DAMAGE.
 */

/* Author: Ioan Sucan */

#include <moveit/motion_planning_rviz_plugin/motion_planning_frame.h>
#include <moveit/motion_planning_rviz_plugin/motion_planning_display.h>

#include <moveit/kinematic_constraints/utils.h>
#include <moveit/kinematic_state/conversions.h>
#include <moveit/warehouse/planning_scene_storage.h>
#include <moveit/warehouse/constraints_storage.h>
#include <moveit/warehouse/state_storage.h>
#include <moveit/robot_interaction/interactive_marker_helpers.h>

#include <geometric_shapes/shape_operations.h>
#include <interactive_markers/tools.h>

#include <rviz/display_context.h>
#include <rviz/frame_manager.h>

#include <eigen_conversions/eigen_msg.h>

#include <QFileDialog>
#include <QMessageBox>
#include <QInputDialog>
#include <QShortcut>

#include "ui_motion_planning_rviz_plugin_frame.h"

namespace moveit_rviz_plugin
{

static const int ITEM_TYPE_SCENE = 1;
static const int ITEM_TYPE_QUERY = 2;

MotionPlanningFrame::MotionPlanningFrame(MotionPlanningDisplay *pdisplay, rviz::DisplayContext *context, QWidget *parent) :
  QWidget(parent),
  planning_display_(pdisplay),
  context_(context),
  ui_(new Ui::MotionPlanningUI())
{
  // set up the GUI
  ui_->setupUi(this);
  
  // connect bottons to actions; each action usually registers the function pointer for the actual computation,
  // to keep the GUI more responsive (using the background job processing)
  connect( ui_->plan_button, SIGNAL( clicked() ), this, SLOT( planButtonClicked() ));
  connect( ui_->execute_button, SIGNAL( clicked() ), this, SLOT( executeButtonClicked() ));
  connect( ui_->plan_and_execute_button, SIGNAL( clicked() ), this, SLOT( planAndExecuteButtonClicked() ));
  connect( ui_->set_random_states_button, SIGNAL( clicked() ), this, SLOT( randomStatesButtonClicked() ));
  connect( ui_->set_start_to_current_button, SIGNAL( clicked() ), this, SLOT( setStartToCurrentButtonClicked() ));
  connect( ui_->set_goal_to_current_button, SIGNAL( clicked() ), this, SLOT( setGoalToCurrentButtonClicked() ));
  connect( ui_->database_connect_button, SIGNAL( clicked() ), this, SLOT( databaseConnectButtonClicked() ));
  connect( ui_->save_scene_button, SIGNAL( clicked() ), this, SLOT( saveSceneButtonClicked() ));
  connect( ui_->save_query_button, SIGNAL( clicked() ), this, SLOT( saveQueryButtonClicked() ));
  connect( ui_->delete_scene_button, SIGNAL( clicked() ), this, SLOT( deleteSceneButtonClicked() ));
  connect( ui_->delete_query_button, SIGNAL( clicked() ), this, SLOT( deleteQueryButtonClicked() ));
  connect( ui_->planning_scene_tree, SIGNAL( itemSelectionChanged() ), this, SLOT( planningSceneItemClicked() ));
  connect( ui_->load_scene_button, SIGNAL( clicked() ), this, SLOT( loadSceneButtonClicked() ));
  connect( ui_->load_query_button, SIGNAL( clicked() ), this, SLOT( loadQueryButtonClicked() ));
  connect( ui_->allow_looking, SIGNAL( toggled(bool) ), this, SLOT( allowLookingToggled(bool) ));
  connect( ui_->allow_replanning, SIGNAL( toggled(bool) ), this, SLOT( allowReplanningToggled(bool) ));
  connect( ui_->planning_algorithm_combo_box, SIGNAL( currentIndexChanged ( int ) ), this, SLOT( planningAlgorithmIndexChanged( int ) ));
  connect( ui_->import_file_button, SIGNAL( clicked() ), this, SLOT( importFileButtonClicked() ));
  connect( ui_->import_url_button, SIGNAL( clicked() ), this, SLOT( importUrlButtonClicked() ));
  connect( ui_->clear_scene_button, SIGNAL( clicked() ), this, SLOT( clearSceneButtonClicked() ));
  connect( ui_->scene_scale, SIGNAL( valueChanged(int) ), this, SLOT( sceneScaleChanged(int) ));
  connect( ui_->scene_scale, SIGNAL( sliderPressed() ), this, SLOT( sceneScaleStartChange() ));
  connect( ui_->scene_scale, SIGNAL( sliderReleased() ), this, SLOT( sceneScaleEndChange() ));
  connect( ui_->remove_object_button, SIGNAL( clicked() ), this, SLOT( removeObjectButtonClicked() ));
  connect( ui_->object_x, SIGNAL( valueChanged(double) ), this, SLOT( objectPoseValueChanged(double) ));
  connect( ui_->object_y, SIGNAL( valueChanged(double) ), this, SLOT( objectPoseValueChanged(double) ));
  connect( ui_->object_z, SIGNAL( valueChanged(double) ), this, SLOT( objectPoseValueChanged(double) ));
  connect( ui_->object_rx, SIGNAL( valueChanged(double) ), this, SLOT( objectPoseValueChanged(double) ));
  connect( ui_->object_ry, SIGNAL( valueChanged(double) ), this, SLOT( objectPoseValueChanged(double) ));
  connect( ui_->object_rz, SIGNAL( valueChanged(double) ), this, SLOT( objectPoseValueChanged(double) ));
  connect( ui_->publish_current_scene_button, SIGNAL( clicked() ), this, SLOT( publishSceneButtonClicked() ));
  connect( ui_->collision_objects_list, SIGNAL( itemSelectionChanged() ), this, SLOT( selectedCollisionObjectChanged() ));
  connect( ui_->collision_objects_list, SIGNAL( itemChanged( QListWidgetItem * ) ), this, SLOT( collisionObjectChanged( QListWidgetItem * ) ));
  connect( ui_->path_constraints_combo_box, SIGNAL( currentIndexChanged ( int ) ), this, SLOT( pathConstraintsIndexChanged( int ) ));
  connect( ui_->planning_scene_tree, SIGNAL( itemChanged( QTreeWidgetItem *, int ) ), this, SLOT( warehouseItemNameChanged( QTreeWidgetItem *, int ) ));

  connect( ui_->tabWidget, SIGNAL( currentChanged ( int ) ), this, SLOT( tabChanged( int ) ));

  QShortcut *copy_object_shortcut = new QShortcut(QKeySequence(Qt::CTRL + Qt::Key_C), ui_->collision_objects_list);
  connect(copy_object_shortcut, SIGNAL( activated() ), this, SLOT( copySelectedCollisionObject() ) );

  //Goal poses
  connect( ui_->new_goal_pose_button, SIGNAL( clicked() ), this, SLOT( createGoalPoseButtonClicked() ));
  connect( ui_->remove_goal_pose_button, SIGNAL( clicked() ), this, SLOT( removeSelectedGoalsButtonClicked() ));
  connect( ui_->load_from_db_button, SIGNAL( clicked() ), this, SLOT( loadGoalsAndStatesFromDBButtonClicked() ));
  connect( ui_->save_on_db_button, SIGNAL( clicked() ), this, SLOT( saveGoalsAndStatesOnDBButtonClicked() ));
  connect( ui_->delete_on_db_button, SIGNAL( clicked() ), this, SLOT( deleteGoalsAndStatesOnDBButtonClicked() ));
  connect( ui_->goal_poses_list, SIGNAL( itemSelectionChanged() ), this, SLOT( goalPoseSelectionChanged() ));
  connect( ui_->goal_poses_list, SIGNAL( itemDoubleClicked(QListWidgetItem *) ), this, SLOT( goalPoseDoubleClicked(QListWidgetItem *) ));
  
  QShortcut *copy_goals_shortcut = new QShortcut(QKeySequence(Qt::CTRL + Qt::Key_C), ui_->goal_poses_list);
  connect(copy_goals_shortcut, SIGNAL( activated() ), this, SLOT( copySelectedGoalPoses() ) );

  //Start states
  connect( ui_->save_start_state_button, SIGNAL( clicked() ), this, SLOT( saveStartStateButtonClicked() ));
  connect( ui_->remove_start_state_button, SIGNAL( clicked() ), this, SLOT( removeSelectedStatesButtonClicked() ));
  connect( ui_->start_states_list, SIGNAL( itemDoubleClicked(QListWidgetItem*) ), this, SLOT( startStateItemDoubleClicked(QListWidgetItem*) ));

  ui_->tabWidget->setCurrentIndex(0); 
  planning_scene_publisher_ = nh_.advertise<moveit_msgs::PlanningScene>("planning_scene", 1);
  planning_scene_world_publisher_ = nh_.advertise<moveit_msgs::PlanningSceneWorld>("planning_scene_world", 1);
}

MotionPlanningFrame::~MotionPlanningFrame(void)
{
}

void MotionPlanningFrame::createGoalPoseButtonClicked(void) 
{
  std::stringstream ss;
  
  {
    const planning_scene_monitor::LockedPlanningScene &ps = planning_display_->getPlanningScene();
    if ( ! ps || planning_display_->getRobotInteraction()->getActiveEndEffectors().empty() )
      return;
    else
      ss << ps->getName().c_str() << "_pose_" << std::setfill('0') << std::setw(4) << goal_poses_.size();
  }

  bool ok = false;  
  QString text = QInputDialog::getText(this, tr("Choose a name"),
                                       tr("Goal pose name:"), QLineEdit::Normal,
                                       QString(ss.str().c_str()), &ok);

  std::string name;
  if (ok)
  {
    if ( ! text.isEmpty() )
    {
      name = text.toStdString();
      if (goal_poses_.find(name) != goal_poses_.end())
        QMessageBox::warning(this, "Name already exists", QString("The name '").append(name.c_str()).
                             append("' already exists. Not creating goal."));
      else 
      {
        //Create the new goal pose at the current eef pose, and attach an interactive marker to it
        Eigen::Affine3d tip_pose = planning_display_->getQueryGoalState()->getLinkState(planning_display_->getRobotInteraction()->getActiveEndEffectors()[0].parent_link)->getGlobalLinkTransform();
        visualization_msgs::InteractiveMarker int_marker;
        int_marker.header.frame_id = planning_display_->getKinematicModel()->getModelFrame();
        static const float marker_scale = 0.35;
        int_marker.scale = marker_scale;
        tf::poseEigenToMsg(tip_pose, int_marker.pose);

        int_marker.name = name;

        robot_interaction::addArrowMarker(int_marker);

        rviz::InteractiveMarker* imarker = new rviz::InteractiveMarker(planning_display_->getSceneNode(), context_ );
        interactive_markers::autoComplete(int_marker);
        imarker->processMessage(int_marker);
        imarker->setShowAxes(false);			  
        imarker->setShowDescription(false);

        goal_poses_.insert(GoalPosePair(name,  GoalPoseMarker(boost::shared_ptr<rviz::InteractiveMarker>(imarker))));

        // Connect signals
        connect( imarker, SIGNAL( userFeedback(visualization_msgs::InteractiveMarkerFeedback &)), this, SLOT( goalPoseFeedback(visualization_msgs::InteractiveMarkerFeedback &) ));
      }
    }
    else
      QMessageBox::warning(this, "Goal not created", "Cannot use an empty name for a new goal pose.");
  }

  populateGoalPosesList();
}

void MotionPlanningFrame::removeSelectedGoalsButtonClicked(void)
{
  QList<QListWidgetItem*> found_items = ui_->goal_poses_list->selectedItems();
  for ( unsigned int i = 0 ; i < found_items.size() ; i++ )
  {
    goal_poses_.erase(found_items[i]->text().toStdString());
  }
  populateGoalPosesList();
}

void MotionPlanningFrame::removeAllGoalsButtonClicked(void)
{
  goal_poses_.clear();
  populateGoalPosesList();
}

void MotionPlanningFrame::loadGoalsAndStatesFromDBButtonClicked(void)
{
  
  //Get all the constraints from the database, convert to goal pose markers
  if (constraints_storage_ && robot_state_storage_) 
  {
    std::vector<std::string> names;
    try 
    {
      constraints_storage_->getKnownConstraints(ui_->load_goals_filter_text->text().toStdString(), names);
    }
    catch (std::runtime_error &ex)
    {
      QMessageBox::warning(this, "Cannot query the database", QString("Wrongly formatted regular expression for goal poses: ").append(ex.what()));
      return;
    }

    for (unsigned int i = 0 ; i < names.size() ; i++)
    {
      //Create a goal pose marker
      moveit_warehouse::ConstraintsWithMetadata c;
      bool got_constraint = false;
      try
      {
        got_constraint = constraints_storage_->getConstraints(c, names[i]);
      }
      catch (std::runtime_error &ex)
      {
        ROS_ERROR("%s", ex.what());
      }
      if (!got_constraint)
        continue;
      
      if ( c->position_constraints.size() > 0 && c->position_constraints[0].constraint_region.primitive_poses.size() > 0 && c->orientation_constraints.size() > 0 )
      {
        //Overwrite if exists. TODO: Ask the user before overwriting? copy the existing one with another name before?
        if ( goal_poses_.find(c->name) != goal_poses_.end() )
        {
          goal_poses_.erase(c->name);
        }
        geometry_msgs::Pose shape_pose;
        shape_pose.position = c->position_constraints[0].constraint_region.primitive_poses[0].position;
        shape_pose.orientation = c->orientation_constraints[0].orientation;

        visualization_msgs::InteractiveMarker int_marker;
        int_marker.header.frame_id = planning_display_->getKinematicModel()->getModelFrame();
        static const float marker_scale = 0.35;
        int_marker.scale = marker_scale;
        int_marker.pose = shape_pose;
        int_marker.name = c->name;

        robot_interaction::addArrowMarker(int_marker);

        rviz::InteractiveMarker* imarker = new rviz::InteractiveMarker(planning_display_->getSceneNode(), context_ );
        interactive_markers::autoComplete(int_marker);
        imarker->processMessage(int_marker);
        imarker->setShowAxes(false);			  
        imarker->setShowDescription(false);

        goal_poses_.insert(GoalPosePair(c->name, GoalPoseMarker(boost::shared_ptr<rviz::InteractiveMarker>(imarker))));

        // Connect signals
        connect( imarker, SIGNAL( userFeedback(visualization_msgs::InteractiveMarkerFeedback &)), this, SLOT( goalPoseFeedback(visualization_msgs::InteractiveMarkerFeedback &) ));
      }
    }
    populateGoalPosesList();
    
    //Now get all start states from the database
    names.clear();
    try 
    {
      robot_state_storage_->getKnownRobotStates(ui_->load_states_filter_text->text().toStdString(), names);
    }
    catch (std::runtime_error &ex)
    {
      QMessageBox::warning(this, "Cannot query the database", QString("Wrongly formatted regular expression for goal poses: ").append(ex.what()));
      return;
    }
    
    for ( unsigned int i = 0 ; i < names.size() ; i++ )
    {
      moveit_warehouse::RobotStateWithMetadata rs;
      bool got_state = false;
      try
      {
        got_state = robot_state_storage_->getRobotState(rs, names[i]);
      }
      catch(std::runtime_error &ex)
      {
        ROS_ERROR("%s", ex.what());        
      }
      if (!got_state)
        continue;
      
      //Overwrite if exists.
      if (start_states_.find(names[i]) != start_states_.end())
      {
        start_states_.erase(names[i]);
      }
      
      //Store the current start state
      start_states_.insert(StartStatePair(names[i],  StartState(*rs)));        
    }
    populateStartStatesList();
  } 
  else 
  {
    QMessageBox::warning(this, "Warning", "Not connected to a database.");
  }
}

void MotionPlanningFrame::saveGoalsAndStatesOnDBButtonClicked(void)
{  
  if (constraints_storage_ && robot_state_storage_) 
  {
    //Convert all goal pose markers into constraints and store them
    for (GoalPoseMap::iterator it = goal_poses_.begin(); it != goal_poses_.end(); ++it)
    {
      moveit_msgs::Constraints c;
      c.name = it->second.imarker->getName();

      shape_msgs::SolidPrimitive sp;
      sp.type = sp.BOX;
      sp.dimensions.resize(3, std::numeric_limits<float>::epsilon() * 10.0);

      moveit_msgs::PositionConstraint pc;
      pc.constraint_region.primitives.push_back(sp);
      geometry_msgs::Pose posemsg;
      posemsg.position.x = it->second.imarker->getPosition().x;
      posemsg.position.y = it->second.imarker->getPosition().y;
      posemsg.position.z = it->second.imarker->getPosition().z;
      posemsg.orientation.x = 0.0;
      posemsg.orientation.y = 0.0;
      posemsg.orientation.z = 0.0;
      posemsg.orientation.w = 1.0;
      pc.constraint_region.primitive_poses.push_back(posemsg);
      pc.weight = 1.0;
      c.position_constraints.push_back(pc);

      moveit_msgs::OrientationConstraint oc;
      oc.orientation.x = it->second.imarker->getOrientation().x;
      oc.orientation.y = it->second.imarker->getOrientation().y;
      oc.orientation.z = it->second.imarker->getOrientation().z;
      oc.orientation.w = it->second.imarker->getOrientation().w;
      oc.absolute_x_axis_tolerance = oc.absolute_y_axis_tolerance = 
        oc.absolute_z_axis_tolerance = std::numeric_limits<float>::epsilon() * 10.0;
      oc.weight = 1.0;
      c.orientation_constraints.push_back(oc);
      
      try
      {
        constraints_storage_->addConstraints(c);
      }
      catch (std::runtime_error &ex)
      {
        ROS_ERROR("Cannot save constraint: %s", ex.what());
      }
    }
    
    //Store all start states
    for (StartStateMap::iterator it = start_states_.begin(); it != start_states_.end(); ++it)
      try
      {
        robot_state_storage_->addRobotState(it->second.state_msg, it->first);
      }
      catch (std::runtime_error &ex)
      {
        ROS_ERROR("Cannot save robot state: %s", ex.what());
      }
  }
  else
  {
    QMessageBox::warning(this, "Warning", "Not connected to a database.");
  }
}

void MotionPlanningFrame::deleteGoalsAndStatesOnDBButtonClicked(void) 
{
  if (constraints_storage_ && robot_state_storage_) 
  {
    //Warn the user
    QMessageBox msgBox;
    msgBox.setText("All the selected items will be removed from the database");
    msgBox.setInformativeText("Do you want to continue?");
    msgBox.setStandardButtons(QMessageBox::Yes | QMessageBox::No | QMessageBox::Cancel);
    msgBox.setDefaultButton(QMessageBox::No);
    int ret = msgBox.exec();

    switch (ret)
    {
      case QMessageBox::Yes:
      {
        //Go through the list of goal poses, and delete those selected
        for (GoalPoseMap::iterator it = goal_poses_.begin(); it != goal_poses_.end(); ++it)
        {
          if (it->second.selected)
            try
          {
              constraints_storage_->removeConstraints(it->second.imarker->getName());
          }
          catch (std::runtime_error &ex)
          {
            ROS_ERROR("%s", ex.what());
          }
        }

        removeSelectedGoalsButtonClicked();

        for (unsigned int i = 0; i < ui_->start_states_list->count() ; ++i)
        {
          QListWidgetItem *item = ui_->start_states_list->item(i);
          if ( item->isSelected() )
          {
            try
            {
              robot_state_storage_->removeRobotState(item->text().toStdString());
            }
            catch (std::runtime_error &ex)
            {
              ROS_ERROR("%s", ex.what());
            }
          }
        }

        removeSelectedStatesButtonClicked();
        break;
      }
    }
  }
  else
  {
    QMessageBox::warning(this, "Warning", "Not connected to a database.");
  }
}

void MotionPlanningFrame::populateGoalPosesList(void) 
{
  ui_->goal_poses_list->clear();
  for (GoalPoseMap::iterator it = goal_poses_.begin(); it != goal_poses_.end(); ++it) 
  {
    QListWidgetItem *item = new QListWidgetItem(QString(it->first.c_str()));
    ui_->goal_poses_list->addItem(item);
    if (it->second.selected) 
    {
      //If selected, highlight in the list
      item->setSelected(true);
    }
  }
}

void MotionPlanningFrame::goalPoseSelectionChanged()
{
  for (unsigned int i = 0; i < ui_->goal_poses_list->count() ; ++i)
  {
    QListWidgetItem *item = ui_->goal_poses_list->item(i);
    std::string name = item->text().toStdString();
    if ( goal_poses_.find(name) != goal_poses_.end() &&
        ( (item->isSelected() && ! goal_poses_[name].selected )
            || ( ! item->isSelected() && goal_poses_[name].selected )))
      switchGoalPoseMarkerSelection(name);
  }
}

void MotionPlanningFrame::goalPoseDoubleClicked(QListWidgetItem * item)
{
  if ( !planning_display_->getRobotInteraction() || planning_display_->getRobotInteraction()->getActiveEndEffectors().empty() || ! planning_display_->getQueryGoalState() )
    return;
  
  // Call to IK  
  geometry_msgs::Pose current_pose;
  const boost::shared_ptr<rviz::InteractiveMarker> &imarker = goal_poses_[item->text().toStdString()].imarker;
  current_pose.position.x = imarker->getPosition().x;
  current_pose.position.y = imarker->getPosition().y;
  current_pose.position.z = imarker->getPosition().z;
  current_pose.orientation.x = imarker->getOrientation().x;
  current_pose.orientation.y = imarker->getOrientation().y;
  current_pose.orientation.z = imarker->getOrientation().z;
  current_pose.orientation.w = imarker->getOrientation().w;

<<<<<<< HEAD
  bool feasible = planning_display_->getRobotInteraction()->updateState(*planning_display_->getQueryGoalState(),
                                                                        planning_display_->getRobotInteraction()->getActiveEndEffectors()[0],
                                                                        current_pose,
                                                                        planning_display_->getQueryGoalStateHandler()->getIKAttempts(),
                                                                        planning_display_->getQueryGoalStateHandler()->getIKTimeout());
=======
  static const float timeout = 1.0;
  static const unsigned int attempts = 1;

  bool feasible = planning_display_->getRobotInteraction()->updateState(*planning_display_->getQueryGoalState(),
                                                                        planning_display_->getRobotInteraction()->getActiveEndEffectors()[0], current_pose, timeout, attempts);

>>>>>>> cd548c41
  if (feasible)
  {
    planning_display_->updateQueryGoalState();
  }
  else
  {
    QMessageBox::warning(this, "Goal not reachable" , "Could not find a solution to the inverse kinematics");
  }
}

/* Receives feedback from the interactive marker attached to a goal pose */
void MotionPlanningFrame::goalPoseFeedback(visualization_msgs::InteractiveMarkerFeedback &feedback)
{ 
  static Eigen::Affine3d initial_pose_eigen;
  static bool dragging = false;
  
  if (feedback.event_type == feedback.BUTTON_CLICK) 
  {
    //Unselect all but the clicked one
    for (unsigned int i = 0; i < ui_->goal_poses_list->count(); ++i)
    {
      QListWidgetItem *item = ui_->goal_poses_list->item(i);
      if (item->text().toStdString() == feedback.marker_name)
        item->setSelected(true);
      else
        item->setSelected(false);
    }
  } 
  else if (feedback.event_type == feedback.MOUSE_DOWN) 
  {
    //Store current poses
    goals_initial_pose_.clear();    
    for (GoalPoseMap::iterator it = goal_poses_.begin(); it != goal_poses_.end(); ++it) 
    {
      Eigen::Affine3d pose(Eigen::Quaterniond(it->second.imarker->getOrientation().w, it->second.imarker->getOrientation().x, it->second.imarker->getOrientation().y, it->second.imarker->getOrientation().z));
      pose(0,3) = it->second.imarker->getPosition().x;
      pose(1,3) = it->second.imarker->getPosition().y;
      pose(2,3) = it->second.imarker->getPosition().z;
      goals_initial_pose_.insert(std::pair<std::string, Eigen::Affine3d>(it->second.imarker->getName(), pose));

      if (it->second.imarker->getName() == feedback.marker_name) 
      {
        initial_pose_eigen=pose;
      }
    }
    dragging=true;
  } 
  else if (feedback.event_type == feedback.POSE_UPDATE && dragging) 
  {
    //Compute displacement from stored pose, and apply to the rest of selected markers
    Eigen::Affine3d current_pose_eigen;
    tf::poseMsgToEigen(feedback.pose, current_pose_eigen);

    Eigen::Affine3d current_wrt_initial = initial_pose_eigen.inverse() * current_pose_eigen;

    //Update the rest of selected markers    
    for (GoalPoseMap::iterator it = goal_poses_.begin(); it != goal_poses_.end(); ++it) 
    {
      if (it->second.imarker->getName() != feedback.marker_name && it->second.selected) 
      {
        visualization_msgs::InteractiveMarkerPose impose;

        Eigen::Affine3d newpose = initial_pose_eigen * current_wrt_initial * initial_pose_eigen.inverse() * goals_initial_pose_[it->second.imarker->getName()];
        tf::poseEigenToMsg(newpose, impose.pose);
        impose.header.frame_id = it->second.imarker->getReferenceFrame();

        it->second.imarker->processMessage(impose);
      }
    }
  } else if (feedback.event_type == feedback.MOUSE_UP) 
  {
    dragging=false;
  }
}

void MotionPlanningFrame::switchGoalPoseMarkerSelection(const std::string &marker_name) 
{
  geometry_msgs::PoseStamped current_pose;
  current_pose.pose.position.x = goal_poses_[marker_name].imarker->getPosition().x;
  current_pose.pose.position.y = goal_poses_[marker_name].imarker->getPosition().y;
  current_pose.pose.position.z = goal_poses_[marker_name].imarker->getPosition().z;
  current_pose.pose.orientation.x = goal_poses_[marker_name].imarker->getOrientation().x;
  current_pose.pose.orientation.y = goal_poses_[marker_name].imarker->getOrientation().y;
  current_pose.pose.orientation.z = goal_poses_[marker_name].imarker->getOrientation().z;
  current_pose.pose.orientation.w = goal_poses_[marker_name].imarker->getOrientation().w;

  visualization_msgs::InteractiveMarker int_marker;
  int_marker.name = goal_poses_[marker_name].imarker->getName();
  if (goal_poses_[marker_name].selected) 
  {
    //If selected, unselect
    int_marker.pose = current_pose.pose;
    goal_poses_[marker_name].selected = false;
    setItemSelectionInList(marker_name, false, ui_->goal_poses_list);
  } 
  else 
  {
    //If unselected, select
    int_marker = robot_interaction::make6DOFMarker(goal_poses_[marker_name].imarker->getName(), current_pose, 1.0);
    goal_poses_[marker_name].selected = true;
    setItemSelectionInList(marker_name, true, ui_->goal_poses_list);
  }
  int_marker.header.frame_id = goal_poses_[marker_name].imarker->getReferenceFrame();
  static const float marker_scale = 0.35;
  int_marker.scale = marker_scale;
  robot_interaction::addArrowMarker(int_marker);
  interactive_markers::autoComplete(int_marker);
  goal_poses_[marker_name].imarker->processMessage(int_marker);
}

void MotionPlanningFrame::setItemSelectionInList(const std::string &item_name, bool selection, QListWidget *list) 
{
  QList<QListWidgetItem*> found_items = list->findItems(QString(item_name.c_str()), Qt::MatchExactly);
  for (unsigned int i = 0 ; i < found_items.size(); ++i)
    found_items[i]->setSelected(selection);
}

void MotionPlanningFrame::copySelectedGoalPoses(void)
{
  QList<QListWidgetItem *> sel = ui_->goal_poses_list->selectedItems();
  if (sel.empty())
    return;
  
  std::string scene_name;
  {
    const planning_scene_monitor::LockedPlanningScene &ps = planning_display_->getPlanningScene();
    if (!ps)
      return;
    else
      scene_name = ps->getName();
  }
  
  for (int i = 0 ; i < sel.size() ; ++i)
  {
    std::string name = sel[i]->text().toStdString();
    std::stringstream ss;
    ss << scene_name.c_str() << "_pose_" << std::setfill('0') << std::setw(4) << goal_poses_.size();

    geometry_msgs::PoseStamped current_pose;
    current_pose.pose.position.x = goal_poses_[name].imarker->getPosition().x;
    current_pose.pose.position.y = goal_poses_[name].imarker->getPosition().y;
    current_pose.pose.position.z = goal_poses_[name].imarker->getPosition().z;
    current_pose.pose.orientation.x = goal_poses_[name].imarker->getOrientation().x;
    current_pose.pose.orientation.y = goal_poses_[name].imarker->getOrientation().y;
    current_pose.pose.orientation.z = goal_poses_[name].imarker->getOrientation().z;
    current_pose.pose.orientation.w = goal_poses_[name].imarker->getOrientation().w;

    visualization_msgs::InteractiveMarker int_marker;
    int_marker = robot_interaction::make6DOFMarker(ss.str(), current_pose, 1.0);

    int_marker.header.frame_id = planning_display_->getKinematicModel()->getModelFrame();
    static const float marker_scale = 0.35;
    int_marker.scale = marker_scale;
    robot_interaction::addArrowMarker(int_marker);
    interactive_markers::autoComplete(int_marker);

    rviz::InteractiveMarker* imarker = new rviz::InteractiveMarker(planning_display_->getSceneNode(), context_ );
    imarker->processMessage(int_marker);
    imarker->setShowAxes(false);
    imarker->setShowDescription(false);

    goal_poses_.insert(GoalPosePair(ss.str(), GoalPoseMarker(boost::shared_ptr<rviz::InteractiveMarker>(imarker), true)));

    // Connect signals
    connect( imarker, SIGNAL( userFeedback(visualization_msgs::InteractiveMarkerFeedback &)), this, SLOT( goalPoseFeedback(visualization_msgs::InteractiveMarkerFeedback &) ));

    //Unselect the marker source of the copy
    switchGoalPoseMarkerSelection(name);
  }

  planning_display_->addMainLoopJob(boost::bind(&MotionPlanningFrame::populateGoalPosesList, this));
}

void MotionPlanningFrame::saveStartStateButtonClicked(void) 
{
  bool ok = false;                

  std::stringstream ss;
  ss << planning_display_->getKinematicModel()->getName().c_str() << "_state_" << std::setfill('0') << std::setw(4) << start_states_.size();

  QString text = QInputDialog::getText(this, tr("Choose a name"),
                                       tr("Start state name:"), QLineEdit::Normal,
                                       QString(ss.str().c_str()), &ok);

  std::string name;
  if (ok)
  {
    if (!text.isEmpty())
    {
      name = text.toStdString();
      if (start_states_.find(name) != start_states_.end())
        QMessageBox::warning(this, "Name already exists", QString("The name '").append(name.c_str()).
                             append("' already exists. Not creating state."));
      else 
      {
        //Store the current start state
        moveit_msgs::RobotState msg;
        kinematic_state::kinematicStateToRobotState(*planning_display_->getQueryStartState(), msg);
        start_states_.insert(StartStatePair(name,  StartState(msg)));        
      }
    }
    else
      QMessageBox::warning(this, "Start state not saved", "Cannot use an empty name for a new start state.");
  }
  populateStartStatesList();
}

void MotionPlanningFrame::removeSelectedStatesButtonClicked(void)
{
  QList<QListWidgetItem*> found_items = ui_->start_states_list->selectedItems();
  for (unsigned int i = 0; i < found_items.size(); i++)
  {
    start_states_.erase(found_items[i]->text().toStdString());    
  }
  populateStartStatesList();
}

void MotionPlanningFrame::removeAllStatesButtonClicked(void)
{
  start_states_.clear();
  populateStartStatesList();
}

void MotionPlanningFrame::populateStartStatesList(void) 
{
  ui_->start_states_list->clear();
  for (StartStateMap::iterator it = start_states_.begin(); it != start_states_.end(); ++it) 
  {
    QListWidgetItem *item = new QListWidgetItem(QString(it->first.c_str()));
    ui_->start_states_list->addItem(item);
    if (it->second.selected) 
    {
      //If selected, highlight in the list
      item->setSelected(true);
    }
  }
}

void MotionPlanningFrame::startStateItemDoubleClicked(QListWidgetItem * item)
{       
  //If a start state item is double clicked, apply it to the start query
  kinematic_state::KinematicStatePtr ks(new kinematic_state::KinematicState(*planning_display_->getQueryStartState()));
  kinematic_state::robotStateToKinematicState(start_states_[item->text().toStdString()].state_msg, *ks);
  planning_display_->setQueryStartState(ks);
}

void MotionPlanningFrame::copySelectedCollisionObject(void)
{
  QList<QListWidgetItem *> sel = ui_->collision_objects_list->selectedItems();
  if (sel.empty())
    return;
  
  planning_scene_monitor::LockedPlanningScene ps = planning_display_->getPlanningScene();
  if (!ps)
    return;
  
  collision_detection::CollisionWorldPtr world = ps->getCollisionWorld();
  for (int i = 0 ; i < sel.size() ; ++i)
  {
    std::string name = sel[i]->text().toStdString();
    collision_detection::CollisionWorld::ObjectConstPtr obj = world->getObject(name);
    if (!obj)
      continue;

    // find a name for the copy
    name = "Copy of " + name;
    if (world->hasObject(name))
    {
      name += " ";
      unsigned int n = 1;
      while (world->hasObject(name + boost::lexical_cast<std::string>(n)))
        n++;
      name += boost::lexical_cast<std::string>(n);
    }
    world->addToObject(name, obj->shapes_, obj->shape_poses_);
    ROS_DEBUG("Copied collision object to '%s'", name.c_str());
  }
}

void MotionPlanningFrame::changePlanningGroupHelper(void)
{ 
  if (!planning_display_->getPlanningSceneMonitor())
    return;
  
  const kinematic_model::KinematicModelConstPtr &kmodel = planning_display_->getKinematicModel();
  std::string group = planning_display_->getCurrentPlanningGroup(); 

  if (!group.empty() && kmodel)
  {
    if (move_group_ && move_group_->getName() == group)
      return;
    move_group_interface::MoveGroup::Options opt(group);
    opt.kinematic_model_ = kmodel;
    opt.robot_description_.clear();
    try
    {
      move_group_.reset(new move_group_interface::MoveGroup(opt, context_->getFrameManager()->getTFClientPtr(), ros::Duration(5, 0)));
      move_group_construction_time_ = ros::WallTime::now();
    }
    catch(std::runtime_error &ex)
    {
      ROS_ERROR("%s", ex.what());
    }
    if (move_group_)
    {
      move_group_->allowLooking(ui_->allow_looking->isChecked());
      move_group_->allowReplanning(ui_->allow_replanning->isChecked());
      moveit_msgs::PlannerInterfaceDescription desc;
      if (move_group_->getInterfaceDescription(desc))
        planning_display_->addMainLoopJob(boost::bind(&MotionPlanningFrame::populatePlannersList, this, desc));
      planning_display_->addBackgroundJob(boost::bind(&MotionPlanningFrame::populateConstraintsList, this));
    }
  } 
}

void MotionPlanningFrame::changePlanningGroup(void)
{
  planning_display_->addBackgroundJob(boost::bind(&MotionPlanningFrame::changePlanningGroupHelper, this));
}

void MotionPlanningFrame::publishSceneButtonClicked(void)
{
  const planning_scene_monitor::LockedPlanningScene &ps = planning_display_->getPlanningScene();
  if (ps)
  {
    moveit_msgs::PlanningScene msg;
    ps->getPlanningSceneMsg(msg);
    planning_scene_publisher_.publish(msg);
  }
}

void MotionPlanningFrame::sceneUpdate(planning_scene_monitor::PlanningSceneMonitor::SceneUpdateType update_type)
{
  if (update_type & planning_scene_monitor::PlanningSceneMonitor::UPDATE_GEOMETRY)
    planning_display_->addMainLoopJob(boost::bind(&MotionPlanningFrame::populateCollisionObjectsList, this));
}

void MotionPlanningFrame::populateCollisionObjectsList(void)
{
  ui_->collision_objects_list->setUpdatesEnabled(false);
  bool oldState = ui_->collision_objects_list->blockSignals(true);  

  { 
    QList<QListWidgetItem *> sel = ui_->collision_objects_list->selectedItems();
    std::set<std::string> to_select;
    for (int i = 0 ; i < sel.size() ; ++i)
      to_select.insert(sel[i]->text().toStdString());
    ui_->collision_objects_list->clear();
    known_collision_objects_.clear();
    
    planning_scene_monitor::LockedPlanningScene ps = planning_display_->getPlanningScene();
    if (ps)
    {
      const collision_detection::CollisionWorldPtr &world = ps->getCollisionWorld();
      const std::vector<std::string> &collision_object_names = world->getObjectIds();
      for (std::size_t i = 0 ; i < collision_object_names.size() ; ++i)
      {
        QListWidgetItem *item = new QListWidgetItem(QString::fromStdString(collision_object_names[i]),
                                                    ui_->collision_objects_list, (int)i);
        item->setFlags(item->flags() | Qt::ItemIsEditable);
        item->setToolTip(item->text());
        item->setCheckState(Qt::Unchecked);
        if (to_select.find(collision_object_names[i]) != to_select.end())
          item->setSelected(true);
        ui_->collision_objects_list->addItem(item);
        known_collision_objects_.push_back(std::make_pair(collision_object_names[i], false));
      }
      
      const kinematic_state::KinematicState &cs = ps->getCurrentState();
      std::vector<const kinematic_state::AttachedBody*> attached_bodies;
      cs.getAttachedBodies(attached_bodies);
      for (std::size_t i = 0 ; i < attached_bodies.size() ; ++i)
      {
        QListWidgetItem *item = new QListWidgetItem(QString::fromStdString(attached_bodies[i]->getName()),
                                                    ui_->collision_objects_list, (int)(i + collision_object_names.size()));
        item->setFlags(item->flags() | Qt::ItemIsEditable);
        item->setToolTip(item->text());
        item->setCheckState(Qt::Checked);
        if (to_select.find(attached_bodies[i]->getName()) != to_select.end())
          item->setSelected(true);
        ui_->collision_objects_list->addItem(item);
        known_collision_objects_.push_back(std::make_pair(attached_bodies[i]->getName(), true));
      }
    }
  }
  
  ui_->collision_objects_list->blockSignals(oldState);
  ui_->collision_objects_list->setUpdatesEnabled(true);
  selectedCollisionObjectChanged();
}

/* Receives feedback from the interactive marker and updates the shape pose in the world accordingly */
void  MotionPlanningFrame::imProcessFeedback(visualization_msgs::InteractiveMarkerFeedback &feedback)
{
  ui_->object_x->setValue(feedback.pose.position.x);
  ui_->object_y->setValue(feedback.pose.position.y);
  ui_->object_z->setValue(feedback.pose.position.z);

  Eigen::Quaterniond q;
  tf::quaternionMsgToEigen(feedback.pose.orientation, q);
  Eigen::Vector3d xyz = q.matrix().eulerAngles(0, 1, 2);
  
  ui_->object_rx->setValue(xyz[0]);
  ui_->object_ry->setValue(xyz[1]);
  ui_->object_rz->setValue(xyz[2]);
}

void MotionPlanningFrame::createSceneInteractiveMarker(void)
{
  QList<QListWidgetItem *> sel = ui_->collision_objects_list->selectedItems();
  if (sel.empty())
    return;

  const planning_scene_monitor::LockedPlanningScene &ps = planning_display_->getPlanningScene();
  if (!ps)
    return;
  
  const collision_detection::CollisionWorldConstPtr &world = ps->getCollisionWorld();
  const collision_detection::CollisionWorld::ObjectConstPtr &obj = world->getObject(sel[0]->text().toStdString());
  if (!scene_marker_ && obj && obj->shapes_.size() == 1)
  {
    Eigen::Quaterniond eq(obj->shape_poses_[0].rotation());
    geometry_msgs::PoseStamped shape_pose;
    shape_pose.pose.position.x = obj->shape_poses_[0].translation()[0];
    shape_pose.pose.position.y = obj->shape_poses_[0].translation()[1];
    shape_pose.pose.position.z = obj->shape_poses_[0].translation()[2];
    shape_pose.pose.orientation.x = eq.x();
    shape_pose.pose.orientation.y = eq.y();
    shape_pose.pose.orientation.z = eq.z();
    shape_pose.pose.orientation.w = eq.w();

    // create an interactive marker for moving the shape in the world
    visualization_msgs::InteractiveMarker int_marker = robot_interaction::make6DOFMarker(std::string("marker_") + sel[0]->text().toStdString(), shape_pose, 1.0);
    int_marker.header.frame_id = context_->getFrameManager()->getFixedFrame();
    int_marker.description = sel[0]->text().toStdString();

    rviz::InteractiveMarker* imarker = new rviz::InteractiveMarker(planning_display_->getSceneNode(), context_ );
    interactive_markers::autoComplete(int_marker);
    imarker->processMessage(int_marker);
    imarker->setShowAxes(false);
    scene_marker_.reset(imarker);

    // Connect signals
    connect( imarker, SIGNAL( userFeedback(visualization_msgs::InteractiveMarkerFeedback &)), this,
             SLOT( imProcessFeedback(visualization_msgs::InteractiveMarkerFeedback &) ));
  }
}

void MotionPlanningFrame::importUrlButtonClicked(void)
{
  bool ok = false;
  QString url = QInputDialog::getText(this, tr("Import Scene"),
                                      tr("URL for file to import:"), QLineEdit::Normal,
                                      QString("http://"), &ok);
  if (ok && !url.isEmpty())
    importResource(url.toStdString());
}

void MotionPlanningFrame::importFileButtonClicked(void)
{ 
  QString path = QFileDialog::getOpenFileName(this, "Import Scene");
  if (!path.isEmpty())
    importResource("file://" + path.toStdString());
}

void MotionPlanningFrame::importResource(const std::string &path)
{
  if (planning_display_->getPlanningSceneMonitor())
  {
    shapes::Mesh *mesh = shapes::createMeshFromResource(path);
    if (mesh)
    {
      std::size_t slash = path.find_last_of("/\\");
      std::string name = path.substr(slash + 1);
      shapes::ShapeConstPtr shape(mesh);
      Eigen::Affine3d pose;
      pose.setIdentity();
      
      if (planning_display_->getPlanningScene()->getCurrentState().hasAttachedBody(name))
      {
        QMessageBox::warning(this, QString("Duplicate names"),
                             QString("An attached object named '").append(name.c_str()).append("' already exists. Please rename the attached object before importing."));
        return;
      }
      
      //If the object already exists, ask the user whether to overwrite or rename
      if (planning_display_->getPlanningScene()->getCollisionWorld()->hasObject(name))
      {
        QMessageBox msgBox;
        msgBox.setText("There exists another object with the same name.");
        msgBox.setInformativeText("Would you like to overwrite it?");
        msgBox.setStandardButtons(QMessageBox::Yes | QMessageBox::No | QMessageBox::Cancel);
        msgBox.setDefaultButton(QMessageBox::No);
        int ret = msgBox.exec();
        
        switch (ret)
        {
          case QMessageBox::Yes:
            // Overwrite was clicked
            {
              planning_scene_monitor::LockedPlanningScene ps = planning_display_->getPlanningScene();
              if (ps)
              {
                ps->getCollisionWorld()->removeObject(name);
                addObject(ps->getCollisionWorld(), name, shape, pose);
              }
            }
            break;
          case QMessageBox::No:
          {
            // Don't overwrite was clicked. Ask for another name
            bool ok = false;
            QString text = QInputDialog::getText(this, tr("Choose a new name"),
                                                 tr("Import the new object under the name:"), QLineEdit::Normal,
                                                 QString::fromStdString(name + "-" + boost::lexical_cast<std::string>
                                                                        (planning_display_->getPlanningScene()->getCollisionWorld()->getObjectsCount())), &ok);
            if (ok)
            {
              if (!text.isEmpty())
              {
                name = text.toStdString();
                planning_scene_monitor::LockedPlanningScene ps = planning_display_->getPlanningScene();
                if (ps)
                {
                  if (ps->getCollisionWorld()->hasObject(name))
                    QMessageBox::warning(this, "Name already exists", QString("The name '").append(name.c_str()).
                                         append("' already exists. Not importing object."));
                  else
                    addObject(ps->getCollisionWorld(), name, shape, pose);
                }
              }
              else
                QMessageBox::warning(this, "Object not imported", "Cannot use an empty name for an imported object");
            }
            break;
          }
          default:
            //Pressed cancel, do nothing
            break;
        }
      }
      else
      {
        planning_scene_monitor::LockedPlanningScene ps = planning_display_->getPlanningScene();
        if (ps)
          addObject(ps->getCollisionWorld(), name, shape, pose);  
      }
    }
    else
    {
      QMessageBox::warning(this, QString("Import error"), QString("Unable to import scene"));
      return;
    }
  }
}

void MotionPlanningFrame::addObject(const collision_detection::CollisionWorldPtr &world, const std::string &id,
                                    const shapes::ShapeConstPtr &shape, const Eigen::Affine3d &pose)
{
  world->addToObject(id, shape, pose);
  
  planning_display_->addMainLoopJob(boost::bind(&MotionPlanningFrame::populateCollisionObjectsList, this)); 

  // Automatically select the inserted object so that its IM is displayed
  planning_display_->addMainLoopJob(boost::bind(&MotionPlanningFrame::setItemSelectionInList, this, id, true, ui_->collision_objects_list));
  
  planning_display_->queueRenderSceneGeometry();
}

void MotionPlanningFrame::removeObjectButtonClicked(void)
{
  QList<QListWidgetItem *> sel = ui_->collision_objects_list->selectedItems();
  if (sel.empty())
    return;
  planning_scene_monitor::LockedPlanningScene ps = planning_display_->getPlanningScene();
  if (ps)
  {    
    collision_detection::CollisionWorldPtr world = ps->getCollisionWorld();
    for (int i = 0 ; i < sel.count() ; ++i)
      if (sel[i]->checkState() == Qt::Unchecked)
        world->removeObject(sel[i]->text().toStdString());
      else
        ps->getCurrentState().clearAttachedBody(sel[i]->text().toStdString());
    scene_marker_.reset();
    planning_display_->addMainLoopJob(boost::bind(&MotionPlanningFrame::populateCollisionObjectsList, this));
    planning_display_->queueRenderSceneGeometry(); 
  }
} 

void MotionPlanningFrame::warehouseItemNameChanged(QTreeWidgetItem *item, int column)
{
  if (item->text(column) == item->toolTip(column) || item->toolTip(column).length() == 0)
    return;
  boost::shared_ptr<moveit_warehouse::PlanningSceneStorage> planning_scene_storage = planning_scene_storage_;
  if (!planning_scene_storage)
    return;

  if (item->type() == ITEM_TYPE_SCENE)
  {
    std::string new_name = item->text(column).toStdString();

    if (planning_scene_storage->hasPlanningScene(new_name))
    {
      planning_display_->addMainLoopJob(boost::bind(&MotionPlanningFrame::populatePlanningSceneTreeView, this));
      QMessageBox::warning(this, "Scene not renamed", QString("The scene name '").append(item->text(column)).append("' already exists"));
      return;
    }
    else
    {
      std::string old_name = item->toolTip(column).toStdString();
      planning_scene_storage->renamePlanningScene(old_name, new_name);
      item->setToolTip(column, item->text(column));
    }
  }
  else
  {     
    std::string scene = item->parent()->text(0).toStdString();
    std::string new_name = item->text(column).toStdString();
    if (planning_scene_storage->hasPlanningQuery(scene, new_name))
    {
      planning_display_->addMainLoopJob(boost::bind(&MotionPlanningFrame::populatePlanningSceneTreeView, this));
      QMessageBox::warning(this, "Query not renamed", QString("The query name '").append(item->text(column)).
                           append("' already exists for scene ").append(item->parent()->text(0)));
      return;
    }
    else
    {
      std::string old_name = item->toolTip(column).toStdString();
      planning_scene_storage->renamePlanningQuery(scene, old_name, new_name);
      item->setToolTip(column, item->text(column));
    }
  }
}

void MotionPlanningFrame::renameCollisionObject(QListWidgetItem *item)
{
  if (item->text().isEmpty())
  {
    QMessageBox::warning(this, "Invalid object name", "Cannot set an empty object name.");
    item->setText(QString::fromStdString(known_collision_objects_[item->type()].first));
    return;
  }
  
  if (planning_display_->getPlanningScene()->getCollisionWorld()->hasObject(item->text().toStdString()) ||
      planning_display_->getPlanningScene()->getCurrentState().hasAttachedBody(item->text().toStdString()))
  { 
    QMessageBox::warning(this, "Duplicate object name", QString("The name '").append(item->text()).
                         append("' already exists. Not renaming object ").append((known_collision_objects_[item->type()].first.c_str())));
    item->setText(QString::fromStdString(known_collision_objects_[item->type()].first));
    return;
  }

  if (item->checkState() == Qt::Unchecked)
  {
    planning_scene_monitor::LockedPlanningScene ps = planning_display_->getPlanningScene();
    const collision_detection::CollisionWorldPtr &world = ps->getCollisionWorld();
    collision_detection::CollisionWorld::ObjectConstPtr obj = world->getObject(known_collision_objects_[item->type()].first);
    if (obj)
    {
      known_collision_objects_[item->type()].first = item->text().toStdString();
      world->removeObject(obj->id_);
      world->addToObject(known_collision_objects_[item->type()].first, obj->shapes_, obj->shape_poses_);
      if (scene_marker_)
      {
        scene_marker_.reset();
        planning_display_->addMainLoopJob(boost::bind(&MotionPlanningFrame::createSceneInteractiveMarker, this));
      }
    }
  }
  else
  {
    // rename attached body
    planning_scene_monitor::LockedPlanningScene ps = planning_display_->getPlanningScene();
    kinematic_state::KinematicState &cs = ps->getCurrentState();
    const kinematic_state::AttachedBody *ab = cs.getAttachedBody(known_collision_objects_[item->type()].first);
    if (ab)
    {
      known_collision_objects_[item->type()].first = item->text().toStdString();
      std::vector<std::string> touch_links(ab->getTouchLinks().begin(), ab->getTouchLinks().end());
      kinematic_state::AttachedBody *new_ab = new kinematic_state::AttachedBody(cs.getLinkState(ab->getAttachedLinkName()),
                                                                                known_collision_objects_[item->type()].first,
                                                                                ab->getShapes(), ab->getFixedTransforms(),
                                                                                touch_links);
      cs.clearAttachedBody(ab->getName());
      cs.attachBody(new_ab);
    }
  }
}

void MotionPlanningFrame::attachDetachCollisionObject(QListWidgetItem *item)
{
  bool checked = item->checkState() == Qt::Checked;
  moveit_msgs::AttachedCollisionObject aco;

  if (checked) // we need to attach a known collision object
  {
    QStringList links;
    const std::vector<std::string> &links_std = planning_display_->getKinematicModel()->getLinkModelNames();
    for (std::size_t i = 0 ; i < links_std.size() ; ++i)
      links.append(QString::fromStdString(links_std[i]));
    bool ok = false;
    QString response = QInputDialog::getItem(this, tr("Select Link Name"), tr("Choose the link to attach to:"),
                                             links, 0, false, &ok);
    if (!ok)
    {
      item->setCheckState(Qt::Unchecked);
      return;
    }
    aco.link_name = response.toStdString();
    aco.object.id = known_collision_objects_[item->type()].first;
    aco.object.operation = moveit_msgs::CollisionObject::ADD;
  }
  else // we need to detach an attached object
  { 
    const planning_scene_monitor::LockedPlanningScene &ps = planning_display_->getPlanningScene();
    const kinematic_state::AttachedBody *attached_body = ps->getCurrentState().getAttachedBody(known_collision_objects_[item->type()].first);
    if (attached_body)
    {
      aco.link_name = attached_body->getAttachedLinkName();
      aco.object.id = attached_body->getName();
      aco.object.operation = moveit_msgs::CollisionObject::REMOVE;
    }
  }
  {
    planning_scene_monitor::LockedPlanningScene ps = planning_display_->getPlanningScene();
    known_collision_objects_[item->type()].second = checked;
    ps->processAttachedCollisionObjectMsg(aco);
  }
  
  selectedCollisionObjectChanged();
  planning_display_->queueRenderSceneGeometry(); 
}

void MotionPlanningFrame::collisionObjectChanged(QListWidgetItem *item)
{
  if (item->type() < (int)known_collision_objects_.size() && 
      planning_display_->getPlanningSceneMonitor())
  {
    // if we have a name change
    if (known_collision_objects_[item->type()].first != item->text().toStdString())
      renameCollisionObject(item);
    else
    {
      bool checked = item->checkState() == Qt::Checked;
      if (known_collision_objects_[item->type()].second != checked)
        attachDetachCollisionObject(item);
    }
  }
}

static QString decideStatusText(const collision_detection::CollisionWorld::ObjectConstPtr &obj) 
{
  QString status_text = "'" + QString::fromStdString(obj->id_) + "' is a collision object with ";
  if (obj->shapes_.empty())
    status_text += "no geometry";
  else
  {
    std::vector<QString> shape_names;
    for (std::size_t i = 0 ; i < obj->shapes_.size() ; ++i)
      switch (obj->shapes_[i]->type)
      {
        case shapes::SPHERE:
          shape_names.push_back("sphere");
          break;     
        case shapes::CYLINDER:
          shape_names.push_back("cylinder");
          break;
        case shapes::CONE:
          shape_names.push_back("cone");
          break;
        case shapes::BOX:
          shape_names.push_back("box");
          break;
        case shapes::PLANE:
          shape_names.push_back("plane");
          break;
        case shapes::MESH:
          shape_names.push_back("mesh");
          break;
        case shapes::OCTREE:
          shape_names.push_back("octree");
          break;
        default: 
          shape_names.push_back("unknown");
          break;
      }
    if (shape_names.size() == 1)
      status_text += "one " + shape_names[0];
    else
    {
      status_text += QString::fromStdString(boost::lexical_cast<std::string>(shape_names.size())) + " shapes:";
      for (std::size_t i = 0 ; i < shape_names.size() ; ++i)
        status_text += " " + shape_names[i];
    }
  }
  return status_text;
}

static QString decideStatusText(const kinematic_state::AttachedBody *attached_body) 
{
  QString status_text = "'" + QString::fromStdString(attached_body->getName()) + "' is attached to '" +
      QString::fromStdString(attached_body->getAttachedLinkName()) + "'";
  return status_text;
}

void MotionPlanningFrame::selectedCollisionObjectChanged(void)
{
  QList<QListWidgetItem *> sel = ui_->collision_objects_list->selectedItems();
  if (sel.empty())
  {    
    bool oldState = ui_->object_x->blockSignals(true);
    ui_->object_x->setValue(0.0);
    ui_->object_x->blockSignals(oldState);

    oldState = ui_->object_y->blockSignals(true);
    ui_->object_y->setValue(0.0);
    ui_->object_y->blockSignals(oldState);

    oldState = ui_->object_z->blockSignals(true);
    ui_->object_z->setValue(0.0);
    ui_->object_z->blockSignals(oldState);

    oldState = ui_->object_rx->blockSignals(true);
    ui_->object_rx->setValue(0.0);
    ui_->object_rx->blockSignals(oldState);

    oldState = ui_->object_ry->blockSignals(true);
    ui_->object_ry->setValue(0.0);
    ui_->object_ry->blockSignals(oldState);

    oldState = ui_->object_rz->blockSignals(true);
    ui_->object_rz->setValue(0.0);
    ui_->object_rz->blockSignals(oldState);
    
    ui_->object_status->setText("");
    scene_marker_.reset();
    ui_->scene_scale->setEnabled(false);
  }
  else
    if (planning_display_->getPlanningSceneMonitor())
    {
      // if this is a CollisionWorld element
      if (sel[0]->checkState() == Qt::Unchecked)
      {
        ui_->scene_scale->setEnabled(true);
        bool update_scene_marker = false;
        Eigen::Affine3d obj_pose;
        {  
          const planning_scene_monitor::LockedPlanningScene &ps = planning_display_->getPlanningScene();
          const collision_detection::CollisionWorldConstPtr &world = ps->getCollisionWorld();
          const collision_detection::CollisionWorld::ObjectConstPtr &obj = world->getObject(sel[0]->text().toStdString()); 
          if (obj)
          {
            ui_->object_status->setText(decideStatusText(obj));
            
            if (obj->shapes_.size() == 1)
            {
              obj_pose = obj->shape_poses_[0];
              Eigen::Vector3d xyz = obj_pose.rotation().eulerAngles(0, 1, 2);
              update_scene_marker = true; // do the marker update to avoid deadlock
              
              bool oldState = ui_->object_x->blockSignals(true);
              ui_->object_x->setValue(obj_pose.translation()[0]);
              ui_->object_x->blockSignals(oldState);

              oldState = ui_->object_y->blockSignals(true);
              ui_->object_y->setValue(obj_pose.translation()[1]);
              ui_->object_y->blockSignals(oldState);

              oldState = ui_->object_z->blockSignals(true);
              ui_->object_z->setValue(obj_pose.translation()[2]);
              ui_->object_z->blockSignals(oldState);
              
              oldState = ui_->object_rx->blockSignals(true);
              ui_->object_rx->setValue(xyz[0]);
              ui_->object_rx->blockSignals(oldState);

              oldState = ui_->object_ry->blockSignals(true);
              ui_->object_ry->setValue(xyz[1]);
              ui_->object_ry->blockSignals(oldState);
              
              oldState = ui_->object_rz->blockSignals(true);
              ui_->object_rz->setValue(xyz[2]);
              ui_->object_rz->blockSignals(oldState);
            }
          }
          else
            ui_->object_status->setText("ERROR: '" + sel[0]->text() + "' should be a collision object but it is not");
        }
        if (update_scene_marker)
        {              
          if (!scene_marker_)
            createSceneInteractiveMarker();
          if (scene_marker_)
          {
            Eigen::Quaterniond eq(obj_pose.rotation());
            // Update the IM pose to match the current selected object
            scene_marker_->setPose(Ogre::Vector3(obj_pose.translation()[0], obj_pose.translation()[1], obj_pose.translation()[2]),
                                   Ogre::Quaternion(eq.w(), eq.x(), eq.y(), eq.z()), "");
          }
        }
      }
      else
      {        
        ui_->scene_scale->setEnabled(false);
        // if it is an attached object
        scene_marker_.reset();
        const planning_scene_monitor::LockedPlanningScene &ps = planning_display_->getPlanningScene();
        const kinematic_state::AttachedBody *attached_body = ps->getCurrentState().getAttachedBody(sel[0]->text().toStdString());
        if (attached_body)
          ui_->object_status->setText(decideStatusText(attached_body));
        else
          ui_->object_status->setText("ERROR: '" + sel[0]->text() + "' should be an attached object but it is not");        
      }
    }
}

void MotionPlanningFrame::clearSceneButtonClicked(void)
{    
  planning_scene_monitor::LockedPlanningScene ps = planning_display_->getPlanningScene();
  if (ps)
  {
    ps->getCollisionWorld()->clearObjects();
    ps->getCurrentState().clearAttachedBodies();
    planning_display_->addMainLoopJob(boost::bind(&MotionPlanningFrame::populateCollisionObjectsList, this));
    planning_display_->queueRenderSceneGeometry();
  }
}

void MotionPlanningFrame::objectPoseValueChanged(double value)
{
  QList<QListWidgetItem *> sel = ui_->collision_objects_list->selectedItems();
  if (sel.empty())
    return;
  planning_scene_monitor::LockedPlanningScene ps = planning_display_->getPlanningScene();
  if (ps)
  {
    const collision_detection::CollisionWorldPtr &world = ps->getCollisionWorld();
    collision_detection::CollisionWorld::ObjectConstPtr obj = world->getObject(sel[0]->text().toStdString());
    if (obj && obj->shapes_.size() == 1)
    {
      Eigen::Affine3d p;
      p.translation()[0] = ui_->object_x->value();
      p.translation()[1] = ui_->object_y->value();
      p.translation()[2] = ui_->object_z->value();

      p = Eigen::Translation3d(p.translation()) *
          Eigen::AngleAxisd(ui_->object_rz->value(), Eigen::Vector3d::UnitZ()) *
          Eigen::AngleAxisd(ui_->object_ry->value(), Eigen::Vector3d::UnitY()) *
          Eigen::AngleAxisd(ui_->object_rx->value(), Eigen::Vector3d::UnitX());

      world->moveShapeInObject(obj->id_, obj->shapes_[0], p);  
      planning_display_->queueRenderSceneGeometry(); 

      //Update the interactive marker pose to match the manually introduced one
      if (scene_marker_)
      {
        Eigen::Quaterniond eq(p.rotation());
        scene_marker_->setPose(Ogre::Vector3(ui_->object_x->value(), ui_->object_y->value(), ui_->object_z->value()),
                               Ogre::Quaternion(eq.w(), eq.x(), eq.y(), eq.z()), "");
      }
    }
  }
}

void MotionPlanningFrame::sceneScaleStartChange(void)
{
  QList<QListWidgetItem *> sel = ui_->collision_objects_list->selectedItems();
  if (sel.empty())
    return;
  if (planning_display_->getPlanningSceneMonitor() && sel[0]->checkState() == Qt::Unchecked)
  {
    planning_scene_monitor::LockedPlanningScene ps = planning_display_->getPlanningScene();
    if (ps)
    {
      const collision_detection::CollisionWorldPtr &world = ps->getCollisionWorld();
      scaled_object_ = world->getObject(sel[0]->text().toStdString());
    }
  }
}

void MotionPlanningFrame::sceneScaleEndChange(void)
{
  scaled_object_.reset();
  ui_->scene_scale->setSliderPosition(100);
}

void MotionPlanningFrame::sceneScaleChanged(int value)
{
  if (scaled_object_)
  {
    planning_scene_monitor::LockedPlanningScene ps = planning_display_->getPlanningScene();
    if (ps)
    {
      collision_detection::CollisionWorldPtr world = ps->getCollisionWorld();
      if (world->hasObject(scaled_object_->id_))
      {
        world->removeObject(scaled_object_->id_);
        for (std::size_t i = 0 ; i < scaled_object_->shapes_.size() ; ++i)
        {
          shapes::Shape *s = scaled_object_->shapes_[i]->clone();
          s->scale((double)value / 100.0);
          world->addToObject(scaled_object_->id_, shapes::ShapeConstPtr(s), scaled_object_->shape_poses_[i]);
        }
        planning_display_->queueRenderSceneGeometry(); 
      }
      else
        scaled_object_.reset();
    }
    else
      scaled_object_.reset();
  }
}

void MotionPlanningFrame::populateConstraintsList(void)
{
  if (move_group_)
  {
    // add some artificial wait time (but in the background) for the constraints DB to connect
    double dt = (ros::WallTime::now() - move_group_construction_time_).toSec();
    if (dt < 0.2)
      ros::WallDuration(0.1).sleep();
    planning_display_->addMainLoopJob(boost::bind(&MotionPlanningFrame::populateConstraintsList, this, move_group_->getKnownConstraints()));
  }
}

void MotionPlanningFrame::populateConstraintsList(const std::vector<std::string> &constr)
{
  ui_->path_constraints_combo_box->clear();     
  ui_->path_constraints_combo_box->addItem("None");
  for (std::size_t i = 0 ; i < constr.size() ; ++i)
    ui_->path_constraints_combo_box->addItem(QString::fromStdString(constr[i]));
}

void MotionPlanningFrame::populatePlannersList(const moveit_msgs::PlannerInterfaceDescription &desc)
{ 
  std::string group = planning_display_->getCurrentPlanningGroup();
  ui_->planning_algorithm_combo_box->clear();  

  // set the label for the planning library
  ui_->library_label->setText(QString::fromStdString(desc.name));
  ui_->library_label->setStyleSheet("QLabel { color : green; font: bold }");

  bool found_group = false;
  // the name of a planner is either "GROUP[planner_id]" or "planner_id"
  if (!group.empty())
    for (std::size_t i = 0 ; i < desc.planner_ids.size() ; ++i)
      if (desc.planner_ids[i] == group)
        found_group = true;
      else
        if (desc.planner_ids[i].substr(0, group.length()) == group)
        {
          std::string id = desc.planner_ids[i].substr(group.length());
          if (id.size() > 2)
          {
            id.resize(id.length() - 1);
            ui_->planning_algorithm_combo_box->addItem(QString::fromStdString(id.substr(1)));
          }
        }
  if (ui_->planning_algorithm_combo_box->count() == 0 && !found_group)
    for (std::size_t i = 0 ; i < desc.planner_ids.size() ; ++i)
      ui_->planning_algorithm_combo_box->addItem(QString::fromStdString(desc.planner_ids[i]));  
  ui_->planning_algorithm_combo_box->insertItem(0, "<unspecified>");
  ui_->planning_algorithm_combo_box->setCurrentIndex(0);
}

void MotionPlanningFrame::enable(void)
{
  ui_->planning_algorithm_combo_box->clear();  
  ui_->library_label->setText("NO PLANNING LIBRARY LOADED");
  ui_->library_label->setStyleSheet("QLabel { color : red; font: bold }");
  ui_->object_status->setText("");

  changePlanningGroup();

  // activate the frame
  show();
}

void MotionPlanningFrame::disable(void)
{
  move_group_.reset();
  hide();
}

void MotionPlanningFrame::allowLookingToggled(bool checked)
{
  if (move_group_)
    move_group_->allowLooking(checked);
}

void MotionPlanningFrame::allowReplanningToggled(bool checked)
{
  if (move_group_)
    move_group_->allowReplanning(checked);
}

void MotionPlanningFrame::pathConstraintsIndexChanged(int index)
{
  if (move_group_)
  {
    if (index > 0)
      move_group_->setPathConstraints(ui_->path_constraints_combo_box->itemText(index).toStdString());
    else
      move_group_->clearPathConstraints();
  }
}

void MotionPlanningFrame::tabChanged(int index)
{
  if (scene_marker_ && index != 3)
    scene_marker_.reset();
  else
    if (index == 3)
      selectedCollisionObjectChanged();
}

void MotionPlanningFrame::planningAlgorithmIndexChanged(int index)
{
  if (move_group_)
  {
    if (index > 0)
      move_group_->setPlannerId(ui_->planning_algorithm_combo_box->itemText(index).toStdString());
    else
      move_group_->setPlannerId("");
  }
}

void MotionPlanningFrame::constructPlanningRequest(moveit_msgs::MotionPlanRequest &mreq)
{
  mreq.group_name = planning_display_->getCurrentPlanningGroup();
  mreq.num_planning_attempts = 1;
  mreq.allowed_planning_time = ros::Duration(ui_->planning_time->value());
  kinematic_state::kinematicStateToRobotState(*planning_display_->getQueryStartState(), mreq.start_state);
  mreq.workspace_parameters.min_corner.x = ui_->wcenter_x->value() - ui_->wsize_x->value() / 2.0;
  mreq.workspace_parameters.min_corner.y = ui_->wcenter_y->value() - ui_->wsize_y->value() / 2.0;
  mreq.workspace_parameters.min_corner.z = ui_->wcenter_z->value() - ui_->wsize_z->value() / 2.0;
  mreq.workspace_parameters.max_corner.x = ui_->wcenter_x->value() + ui_->wsize_x->value() / 2.0;
  mreq.workspace_parameters.max_corner.y = ui_->wcenter_y->value() + ui_->wsize_y->value() / 2.0;
  mreq.workspace_parameters.max_corner.z = ui_->wcenter_z->value() + ui_->wsize_z->value() / 2.0;
  const kinematic_state::JointStateGroup *jsg = planning_display_->getQueryGoalState()->getJointStateGroup(mreq.group_name);
  if (jsg)
  {
    mreq.goal_constraints.resize(1);
    mreq.goal_constraints[0] = kinematic_constraints::constructGoalConstraints(jsg);
  }
}

void MotionPlanningFrame::planButtonClicked(void)
{
  planning_display_->addBackgroundJob(boost::bind(&MotionPlanningFrame::computePlanButtonClicked, this));
}

void MotionPlanningFrame::executeButtonClicked(void)
{
  ui_->execute_button->setEnabled(false);
  planning_display_->addBackgroundJob(boost::bind(&MotionPlanningFrame::computeExecuteButtonClicked, this));
}

void MotionPlanningFrame::planAndExecuteButtonClicked(void)
{
  ui_->plan_and_execute_button->setEnabled(false);
  ui_->execute_button->setEnabled(false);
  planning_display_->addBackgroundJob(boost::bind(&MotionPlanningFrame::computePlanAndExecuteButtonClicked, this));
}

void MotionPlanningFrame::randomStatesButtonClicked(void)
{
  planning_display_->addBackgroundJob(boost::bind(&MotionPlanningFrame::computeRandomStatesButtonClicked, this));
}

void MotionPlanningFrame::setStartToCurrentButtonClicked(void)
{ 
  planning_display_->addBackgroundJob(boost::bind(&MotionPlanningFrame::computeSetStartToCurrentButtonClicked, this));
}

void MotionPlanningFrame::setGoalToCurrentButtonClicked(void)
{
  planning_display_->addBackgroundJob(boost::bind(&MotionPlanningFrame::computeSetGoalToCurrentButtonClicked, this));
}

void MotionPlanningFrame::databaseConnectButtonClicked(void)
{   
  planning_display_->addBackgroundJob(boost::bind(&MotionPlanningFrame::computeDatabaseConnectButtonClicked, this));
}

void MotionPlanningFrame::saveSceneButtonClicked(void)
{ 
  if (planning_scene_storage_)
  {
    const std::string &name = planning_display_->getPlanningScene()->getName();
    if (name.empty() || planning_scene_storage_->hasPlanningScene(name))
    {
      boost::scoped_ptr<QMessageBox> q;
      if (name.empty())
        q.reset(new QMessageBox(QMessageBox::Question, "Change Planning Scene Name",
                                QString("The name for the planning scene should not be empty. Would you like to rename the planning scene?'"),
                                QMessageBox::Cancel,
                                this));
      else
        q.reset(new QMessageBox(QMessageBox::Question, "Confirm Planning Scene Overwrite",
                                QString("A planning scene named '")
                                .append( name.c_str() )
                                .append( "' already exists. Do you wish to overwrite that scene?"),
                                QMessageBox::Yes | QMessageBox::No,
                                this));
      boost::scoped_ptr<QPushButton> rename(q->addButton("&Rename", QMessageBox::AcceptRole));
      if (q->exec() != QMessageBox::Yes)
      {
        if (q->clickedButton() == rename.get())
        {
          bool ok = false;
          QString new_name = QInputDialog::getText(this, "Rename Planning Scene", "New name for the planning scene:", QLineEdit::Normal, QString::fromStdString(name), &ok);
          if (ok)
          {
            planning_display_->getPlanningScene()->setName(new_name.toStdString());
            planning_display_->subProp("Planning Scene")->subProp("Scene Name")->setValue(new_name);
            saveSceneButtonClicked();
          }
          return;
        }
        return;
      }
    }

    planning_display_->addBackgroundJob(boost::bind(&MotionPlanningFrame::computeSaveSceneButtonClicked, this));
  }
}

void MotionPlanningFrame::loadSceneButtonClicked(void)
{   
  planning_display_->addBackgroundJob(boost::bind(&MotionPlanningFrame::computeLoadSceneButtonClicked, this));
}

void MotionPlanningFrame::loadQueryButtonClicked(void)
{   
  planning_display_->addBackgroundJob(boost::bind(&MotionPlanningFrame::computeLoadQueryButtonClicked, this));
}

void MotionPlanningFrame::saveQueryButtonClicked(void)
{   
  if (planning_scene_storage_)
  {
    QList<QTreeWidgetItem *> sel = ui_->planning_scene_tree->selectedItems();
    if (!sel.empty())
    {
      QTreeWidgetItem *s = sel.front();

      // if we have selected a PlanningScene, add the query as a new one, under that planning scene
      if (s->type() == ITEM_TYPE_SCENE)
      {
        std::string scene = s->text(0).toStdString();
        planning_display_->addBackgroundJob(boost::bind(&MotionPlanningFrame::computeSaveQueryButtonClicked, this, scene, ""));
      }
      else
      {
        // if we selected a query name, then we overwrite that query
        std::string scene = s->parent()->text(0).toStdString();
        std::string query_name = s->text(0).toStdString();

        while (query_name.empty() || planning_scene_storage_->hasPlanningQuery(scene, query_name))
        {
          boost::scoped_ptr<QMessageBox> q;
          if (query_name.empty())
            q.reset(new QMessageBox(QMessageBox::Question, "Change Planning Query Name",
                                    QString("The name for the planning query should not be empty. Would you like to rename the planning query?'"),
                                    QMessageBox::Cancel,
                                    this));
          else
            q.reset(new QMessageBox(QMessageBox::Question, "Confirm Planning Query Overwrite",
                                    QString("A planning query named '")
                                    .append( query_name.c_str() )
                                    .append( "' already exists. Do you wish to overwrite that query?"),
                                    QMessageBox::Yes | QMessageBox::No,
                                    this));
          boost::scoped_ptr<QPushButton> rename(q->addButton("&Rename", QMessageBox::AcceptRole)); 
          if (q->exec() == QMessageBox::Yes)
            break;
          else
          {
            if (q->clickedButton() == rename.get())
            {
              bool ok = false;
              QString new_name = QInputDialog::getText(this, "Rename Planning Query", "New name for the planning query:", QLineEdit::Normal, QString::fromStdString(query_name), &ok);
              if (ok)
                query_name = new_name.toStdString();
              else
                return;
            }
            else
              return;
          }
        }
        planning_display_->addBackgroundJob(boost::bind(&MotionPlanningFrame::computeSaveQueryButtonClicked, this, scene, query_name));
      }
    }
  }
}

void MotionPlanningFrame::deleteSceneButtonClicked(void)
{   
  planning_display_->addBackgroundJob(boost::bind(&MotionPlanningFrame::computeDeleteSceneButtonClicked, this));
}

void MotionPlanningFrame::deleteQueryButtonClicked(void)
{   
  planning_display_->addBackgroundJob(boost::bind(&MotionPlanningFrame::computeDeleteQueryButtonClicked, this));
}

void MotionPlanningFrame::checkPlanningSceneTreeEnabledButtons(void)
{
  QList<QTreeWidgetItem *> sel = ui_->planning_scene_tree->selectedItems();
  if (sel.empty())
  {
    ui_->load_scene_button->setEnabled(false);
    ui_->load_query_button->setEnabled(false); 
    ui_->save_query_button->setEnabled(false);  
    ui_->delete_scene_button->setEnabled(false);
  }
  else
  {
    ui_->save_query_button->setEnabled(true);

    QTreeWidgetItem *s = sel.front();

    // if the item is a PlanningScene
    if (s->type() == ITEM_TYPE_SCENE)
    {
      ui_->load_scene_button->setEnabled(true);
      ui_->load_query_button->setEnabled(false);
      ui_->delete_scene_button->setEnabled(true);
      ui_->delete_query_button->setEnabled(false);
      ui_->save_query_button->setEnabled(true);
    }
    else
    {  
      // if the item is a query
      ui_->load_scene_button->setEnabled(false);
      ui_->load_query_button->setEnabled(true);
      ui_->delete_scene_button->setEnabled(false);
      ui_->delete_query_button->setEnabled(true);
    }
  }
}

void MotionPlanningFrame::planningSceneItemClicked(void)
{
  checkPlanningSceneTreeEnabledButtons();
}

void MotionPlanningFrame::configureForPlanning(void)
{
  move_group_->setStartState(*planning_display_->getQueryStartState());
  move_group_->setJointValueTarget(*planning_display_->getQueryGoalState());
  move_group_->setPlanningTime(ui_->planning_time->value());
  move_group_->setWorkspace(ui_->wcenter_x->value() - ui_->wsize_x->value() / 2.0,
                            ui_->wcenter_y->value() - ui_->wsize_y->value() / 2.0,
                            ui_->wcenter_z->value() - ui_->wsize_z->value() / 2.0,
                            ui_->wcenter_x->value() + ui_->wsize_x->value() / 2.0,
                            ui_->wcenter_y->value() + ui_->wsize_y->value() / 2.0,
                            ui_->wcenter_z->value() + ui_->wsize_z->value() / 2.0);
}

void MotionPlanningFrame::updateSceneMarkers(float wall_dt, float ros_dt)
{
  if (scene_marker_)
    scene_marker_->update(wall_dt);
}

void MotionPlanningFrame::updateGoalPoseMarkers(float wall_dt, float ros_dt)
{
  for (GoalPoseMap::iterator it = goal_poses_.begin(); it != goal_poses_.end() ; ++it)
    it->second.imarker->update(wall_dt);
}

void MotionPlanningFrame::computePlanButtonClicked(void)
{
  if (!move_group_)
    return;
  configureForPlanning();
  current_plan_.reset(new move_group_interface::MoveGroup::Plan());
  if (move_group_->plan(*current_plan_))
    ui_->execute_button->setEnabled(true);
  else
    current_plan_.reset();
}

void MotionPlanningFrame::computeExecuteButtonClicked(void)
{
  if (move_group_ && current_plan_)
    move_group_->execute(*current_plan_);
}

void MotionPlanningFrame::computePlanAndExecuteButtonClicked(void)
{    
  if (!move_group_)
    return;
  configureForPlanning();
  move_group_->move();
  ui_->plan_and_execute_button->setEnabled(true);
}

void MotionPlanningFrame::computeSetStartToCurrentButtonClicked(void)
{  
  const planning_scene_monitor::LockedPlanningScene &ps = planning_display_->getPlanningScene();
  if (ps)
  {
    const kinematic_state::KinematicState &s = ps->getCurrentState();
    planning_display_->setQueryStartState(kinematic_state::KinematicStatePtr(new kinematic_state::KinematicState(s)));
  }
}

void MotionPlanningFrame::computeSetGoalToCurrentButtonClicked(void)
{ 
  const planning_scene_monitor::LockedPlanningScene &ps = planning_display_->getPlanningScene();
  if (ps)
  {
    const kinematic_state::KinematicState &s = ps->getCurrentState();
    planning_display_->setQueryGoalState(kinematic_state::KinematicStatePtr(new kinematic_state::KinematicState(s)));
  }
}

void MotionPlanningFrame::computeRandomStatesButtonClicked(void)
{
  std::string group_name = planning_display_->getCurrentPlanningGroup();

  if (planning_display_->getQueryStartState())
  {
    kinematic_state::KinematicStatePtr start(new kinematic_state::KinematicState(*planning_display_->getQueryStartState()));
    kinematic_state::JointStateGroup *jsg = start->getJointStateGroup(group_name);
    if (jsg)
      jsg->setToRandomValues();
    planning_display_->setQueryStartState(start);
  }

  if (planning_display_->getQueryGoalState())
  {
    kinematic_state::KinematicStatePtr goal(new kinematic_state::KinematicState(*planning_display_->getQueryGoalState()));
    kinematic_state::JointStateGroup *jsg = goal->getJointStateGroup(group_name);
    if (jsg)
      jsg->setToRandomValues();
    planning_display_->setQueryGoalState(goal);
  }
}

void MotionPlanningFrame::populatePlanningSceneTreeView(void)
{  
  boost::shared_ptr<moveit_warehouse::PlanningSceneStorage> planning_scene_storage = planning_scene_storage_;
  if (!planning_scene_storage)
    return;

  ui_->planning_scene_tree->setUpdatesEnabled(false);

  // remember which items were expanded
  std::set<std::string> expanded;
  for (int i = 0 ; i < ui_->planning_scene_tree->topLevelItemCount() ; ++i)
  {
    QTreeWidgetItem *it = ui_->planning_scene_tree->topLevelItem(i);
    if (it->isExpanded())
      expanded.insert(it->text(0).toStdString());
  }

  ui_->planning_scene_tree->clear();
  std::vector<std::string> names;
  planning_scene_storage->getPlanningSceneNames(names);

  for (std::size_t i = 0; i < names.size(); ++i)
  {
    std::vector<std::string> query_names;
    planning_scene_storage->getPlanningQueriesNames(query_names, names[i]);
    QTreeWidgetItem *item = new QTreeWidgetItem(ui_->planning_scene_tree, QStringList(QString::fromStdString(names[i])), ITEM_TYPE_SCENE);
    item->setFlags(item->flags() | Qt::ItemIsEditable);
    item->setToolTip(0, item->text(0)); // we use the tool tip as a backup of the old name when renaming
    for (std::size_t j = 0 ; j < query_names.size() ; ++j)
    {
      QTreeWidgetItem *subitem = new QTreeWidgetItem(item, QStringList(QString::fromStdString(query_names[j])), ITEM_TYPE_QUERY);
      subitem->setFlags(subitem->flags() | Qt::ItemIsEditable);
      subitem->setToolTip(0, subitem->text(0));
      item->addChild(subitem);
    }

    ui_->planning_scene_tree->insertTopLevelItem(ui_->planning_scene_tree->topLevelItemCount(), item);
    if (expanded.find(names[i]) != expanded.end())
      ui_->planning_scene_tree->expandItem(item);
  }
  ui_->planning_scene_tree->sortItems(0, Qt::AscendingOrder);
  ui_->planning_scene_tree->setUpdatesEnabled(true); 
  checkPlanningSceneTreeEnabledButtons();
}

void MotionPlanningFrame::computeDatabaseConnectButtonClickedHelper(int mode)
{  
  if (mode == 1)
  {
    ui_->planning_scene_tree->setUpdatesEnabled(false); 
    ui_->planning_scene_tree->clear();
    ui_->planning_scene_tree->setUpdatesEnabled(true); 

    ui_->database_connect_button->setUpdatesEnabled(false); 
    ui_->database_connect_button->setText(QString::fromStdString("Connect")); 
    ui_->database_connect_button->setStyleSheet("QPushButton { color : green }");
    ui_->database_connect_button->setUpdatesEnabled(true); 

    ui_->load_scene_button->setEnabled(false);
    ui_->load_query_button->setEnabled(false);
    ui_->save_query_button->setEnabled(false);
    ui_->save_scene_button->setEnabled(false);
    ui_->delete_query_button->setEnabled(false);
    ui_->delete_scene_button->setEnabled(false);
  }
  else  
    if (mode == 2)
    {   
      ui_->database_connect_button->setUpdatesEnabled(false); 
      ui_->database_connect_button->setText(QString::fromStdString("Connecting ..."));
      ui_->database_connect_button->setUpdatesEnabled(true); 
    }
    else  
      if (mode == 3)
      {   
        ui_->database_connect_button->setUpdatesEnabled(false); 
        ui_->database_connect_button->setText(QString::fromStdString("Connect"));   
        ui_->database_connect_button->setStyleSheet("QPushButton { color : green }");
        ui_->database_connect_button->setUpdatesEnabled(true); 
      }
      else
        if (mode == 4)
        {
          ui_->database_connect_button->setUpdatesEnabled(false); 
          ui_->database_connect_button->setText(QString::fromStdString("Disconnect"));
          ui_->database_connect_button->setStyleSheet("QPushButton { color : red }");
          ui_->database_connect_button->setUpdatesEnabled(true); 
          ui_->save_scene_button->setEnabled(true);
          populatePlanningSceneTreeView();
        }
}

void MotionPlanningFrame::computeDatabaseConnectButtonClicked(void)
{
  if (planning_scene_storage_)
  {
    planning_scene_storage_.reset();
    robot_state_storage_.reset();
    constraints_storage_.reset();
    planning_display_->addMainLoopJob(boost::bind(&MotionPlanningFrame::computeDatabaseConnectButtonClickedHelper, this, 1));
  }
  else
  {      
    planning_display_->addMainLoopJob(boost::bind(&MotionPlanningFrame::computeDatabaseConnectButtonClickedHelper, this, 2));
    try
    {
      planning_scene_storage_.reset(new moveit_warehouse::PlanningSceneStorage(ui_->database_host->text().toStdString(),
                                                                               ui_->database_port->value(), 5.0));
      robot_state_storage_.reset(new moveit_warehouse::RobotStateStorage(ui_->database_host->text().toStdString(),
                                                                         ui_->database_port->value(), 5.0));
      constraints_storage_.reset(new moveit_warehouse::ConstraintsStorage(ui_->database_host->text().toStdString(),
                                                                          ui_->database_port->value(), 5.0));
    }
    catch(std::runtime_error &ex)
    { 
      planning_display_->addMainLoopJob(boost::bind(&MotionPlanningFrame::computeDatabaseConnectButtonClickedHelper, this, 3));
      ROS_ERROR("%s", ex.what());  
      return;
    }     
    planning_display_->addMainLoopJob(boost::bind(&MotionPlanningFrame::computeDatabaseConnectButtonClickedHelper, this, 4));
  }
}

void MotionPlanningFrame::computeSaveSceneButtonClicked(void)
{
  if (planning_scene_storage_)
  {
    moveit_msgs::PlanningScene msg;
    planning_display_->getPlanningScene()->getPlanningSceneMsg(msg);
    try
    {
      planning_scene_storage_->removePlanningScene(msg.name);
      planning_scene_storage_->addPlanningScene(msg);
    }
    catch (std::runtime_error &ex)
    {
      ROS_ERROR("%s", ex.what());
    }
    
    planning_display_->addMainLoopJob(boost::bind(&MotionPlanningFrame::populatePlanningSceneTreeView, this));
  }
}

void MotionPlanningFrame::computeLoadSceneButtonClicked(void)
{
  if (planning_scene_storage_)
  { 
    QList<QTreeWidgetItem *> sel = ui_->planning_scene_tree->selectedItems();
    if (!sel.empty())
    {
      QTreeWidgetItem *s = sel.front();
      if (s->type() == ITEM_TYPE_SCENE)
      {
        std::string scene = s->text(0).toStdString();
        ROS_DEBUG("Attempting to load scene '%s'", scene.c_str());
        moveit_warehouse::PlanningSceneWithMetadata scene_m;
        bool got_ps = false;
        try
        {
          got_ps = planning_scene_storage_->getPlanningScene(scene_m, scene);
        }
        catch (std::runtime_error &ex)
        {
          ROS_ERROR("%s", ex.what());
        }
        
        if (got_ps)
        {
          ROS_INFO("Loaded scene '%s'", scene.c_str());
          if (planning_display_->getPlanningSceneMonitor())
          {
            if (scene_m->robot_model_name != planning_display_->getKinematicModel()->getName())
            {
              ROS_INFO("Scene '%s' was saved for robot '%s' but we are using robot '%s'. Using scene geometry only",
                       scene.c_str(), scene_m->robot_model_name.c_str(),
                       planning_display_->getKinematicModel()->getName().c_str());
              planning_scene_world_publisher_.publish(scene_m->world);
            }
            else
              planning_scene_publisher_.publish(static_cast<const moveit_msgs::PlanningScene&>(*scene_m));
          }
          else
            planning_scene_publisher_.publish(static_cast<const moveit_msgs::PlanningScene&>(*scene_m));

          //Automatically load constraints from the db, filtered with the scene name
          ui_->load_states_filter_text->setText((planning_display_->getKinematicModel()->getName() + ".*").c_str());
          ui_->load_goals_filter_text->setText((scene + ".*").c_str());
          planning_display_->addMainLoopJob(boost::bind(&MotionPlanningFrame::removeAllGoalsButtonClicked, this));
          planning_display_->addMainLoopJob(boost::bind(&MotionPlanningFrame::removeAllStatesButtonClicked, this));
          planning_display_->addMainLoopJob(boost::bind(&MotionPlanningFrame::loadGoalsAndStatesFromDBButtonClicked, this));
        }
        else
          ROS_WARN("Failed to load scene '%s'. Has the message format changed since the scene was saved?", scene.c_str());
      }
    }
  }
}

void MotionPlanningFrame::computeLoadQueryButtonClicked(void)
{
  if (planning_scene_storage_)
  { 
    QList<QTreeWidgetItem *> sel = ui_->planning_scene_tree->selectedItems();
    if (!sel.empty())
    {
      QTreeWidgetItem *s = sel.front();
      if (s->type() == ITEM_TYPE_QUERY)
      {
        std::string scene = s->parent()->text(0).toStdString();
        std::string query_name = s->text(0).toStdString();
        moveit_warehouse::MotionPlanRequestWithMetadata mp;
        bool got_q = false;
        try
        {
          got_q = planning_scene_storage_->getPlanningQuery(mp, scene, query_name);
        }
        catch (std::runtime_error &ex)
        {
          ROS_ERROR("%s", ex.what());
        }
        
        if (got_q)
        {
          kinematic_state::KinematicStatePtr start_state(new kinematic_state::KinematicState(*planning_display_->getQueryStartState()));
          kinematic_state::robotStateToKinematicState(*planning_display_->getPlanningScene()->getTransforms(), mp->start_state, *start_state);
          planning_display_->setQueryStartState(start_state);

          kinematic_state::KinematicStatePtr goal_state(new kinematic_state::KinematicState(*planning_display_->getQueryGoalState()));
          for (std::size_t i = 0 ; i < mp->goal_constraints.size() ; ++i)
            if (mp->goal_constraints[i].joint_constraints.size() > 0)
            {
              std::map<std::string, double> vals;
              for (std::size_t j = 0 ; j < mp->goal_constraints[i].joint_constraints.size() ; ++j)
                vals[mp->goal_constraints[i].joint_constraints[j].joint_name] = mp->goal_constraints[i].joint_constraints[j].position;
              goal_state->setStateValues(vals);
              break;
            }
          planning_display_->setQueryGoalState(goal_state);
        }
        else
          ROS_ERROR("Failed to load planning query '%s'. Has the message format changed since the query was saved?", query_name.c_str());
      }
    }
  }
}

void MotionPlanningFrame::computeSaveQueryButtonClicked(const std::string &scene, const std::string &query_name)
{
  moveit_msgs::MotionPlanRequest mreq;
  constructPlanningRequest(mreq);
  if (planning_scene_storage_)
  {
    try
    {
      if (!query_name.empty())
        planning_scene_storage_->removePlanningQuery(scene, query_name);
      planning_scene_storage_->addPlanningQuery(mreq, scene, query_name);
    }
    catch (std::runtime_error &ex)
    {
      ROS_ERROR("%s", ex.what());
    }
    
    planning_display_->addMainLoopJob(boost::bind(&MotionPlanningFrame::populatePlanningSceneTreeView, this));
  }
}

void MotionPlanningFrame::computeDeleteSceneButtonClicked(void)
{
  if (planning_scene_storage_)
  {
    QList<QTreeWidgetItem *> sel = ui_->planning_scene_tree->selectedItems();
    if (!sel.empty())
    {
      QTreeWidgetItem *s = sel.front();
      if (s->type() == ITEM_TYPE_SCENE)
      {
        std::string scene = s->text(0).toStdString();
        try
        {
          planning_scene_storage_->removePlanningScene(scene);
        }
        catch (std::runtime_error &ex)
        {
          ROS_ERROR("%s", ex.what());
        }
      }
      else
      {
        // if we selected a query name, then we overwrite that query
        std::string scene = s->parent()->text(0).toStdString();
        try
        {
          planning_scene_storage_->removePlanningScene(scene);  
        }
        catch (std::runtime_error &ex)
        {
          ROS_ERROR("%s", ex.what());
        }
      }
      planning_display_->addMainLoopJob(boost::bind(&MotionPlanningFrame::populatePlanningSceneTreeView, this));
    }
  }
}

void MotionPlanningFrame::computeDeleteQueryButtonClickedHelper(QTreeWidgetItem *s)
{     
  ui_->planning_scene_tree->setUpdatesEnabled(false);
  s->parent()->removeChild(s);  
  ui_->planning_scene_tree->setUpdatesEnabled(true);
}

void MotionPlanningFrame::computeDeleteQueryButtonClicked(void)
{
  if (planning_scene_storage_)
  {
    QList<QTreeWidgetItem *> sel = ui_->planning_scene_tree->selectedItems();
    if (!sel.empty())
    {
      QTreeWidgetItem *s = sel.front();
      if (s->type() == ITEM_TYPE_QUERY)
      {
        std::string scene = s->parent()->text(0).toStdString();
        std::string query_name = s->text(0).toStdString();
        try
        {
          planning_scene_storage_->removePlanningQuery(scene, query_name); 
        }
        catch (std::runtime_error &ex)
        {
          ROS_ERROR("%s", ex.what());
        }
        planning_display_->addMainLoopJob(boost::bind(&MotionPlanningFrame::computeDeleteQueryButtonClickedHelper, this, s));
      }
    }
  }
}

} // namespace<|MERGE_RESOLUTION|>--- conflicted
+++ resolved
@@ -491,21 +491,12 @@
   current_pose.orientation.y = imarker->getOrientation().y;
   current_pose.orientation.z = imarker->getOrientation().z;
   current_pose.orientation.w = imarker->getOrientation().w;
-
-<<<<<<< HEAD
+  
   bool feasible = planning_display_->getRobotInteraction()->updateState(*planning_display_->getQueryGoalState(),
                                                                         planning_display_->getRobotInteraction()->getActiveEndEffectors()[0],
                                                                         current_pose,
                                                                         planning_display_->getQueryGoalStateHandler()->getIKAttempts(),
                                                                         planning_display_->getQueryGoalStateHandler()->getIKTimeout());
-=======
-  static const float timeout = 1.0;
-  static const unsigned int attempts = 1;
-
-  bool feasible = planning_display_->getRobotInteraction()->updateState(*planning_display_->getQueryGoalState(),
-                                                                        planning_display_->getRobotInteraction()->getActiveEndEffectors()[0], current_pose, timeout, attempts);
-
->>>>>>> cd548c41
   if (feasible)
   {
     planning_display_->updateQueryGoalState();
